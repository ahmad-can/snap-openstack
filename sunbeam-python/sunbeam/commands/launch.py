# Copyright (c) 2023 Canonical Ltd.
#
# Licensed under the Apache License, Version 2.0 (the "License");
# you may not use this file except in compliance with the License.
# You may obtain a copy of the License at
#
#    http://www.apache.org/licenses/LICENSE-2.0
#
# Unless required by applicable law or agreed to in writing, software
# distributed under the License is distributed on an "AS IS" BASIS,
# WITHOUT WARRANTIES OR CONDITIONS OF ANY KIND, either express or
# implied.
# See the License for the specific language governing permissions and
# limitations under the License.

import logging
import os
from typing import Optional

import click
import openstack
import petname
from rich.console import Console
from snaphelpers import Snap

from sunbeam.commands.configure import retrieve_admin_credentials
from sunbeam.commands.openstack import OPENSTACK_MODEL
from sunbeam.commands.terraform import TerraformException
from sunbeam.jobs.deployment import Deployment
from sunbeam.jobs.juju import JujuHelper, ModelNotFoundException, run_sync
from sunbeam.jobs.manifest import Manifest

LOG = logging.getLogger(__name__)
console = Console()
snap = Snap()


@click.command()
@click.argument(
    "image_name",
    default="ubuntu",
)
@click.option(
    "-k",
    "--key",
    default="sunbeam",
    help="""
The name of the SSH key in OpenStack to use for the instance.
Creates a new key in ~/snap/openstack/current/ if the key does not exist in OpenStack.
""",
)
@click.option("-n", "--name", help="The name for the instance.")
@click.pass_context
def launch(
    ctx: click.Context,
    image_name: str,
    key: str,
    name: Optional[str] = None,
) -> None:
    """Launch an OpenStack instance on demo setup"""
    snap = Snap()
    data_location = snap.paths.user_data
    deployment: Deployment = ctx.obj
    jhelper = JujuHelper(deployment.get_connected_controller())
    manifest = Manifest.load_latest_from_clusterdb(deployment, include_defaults=True)
    with console.status("Fetching user credentials ... "):
        try:
            run_sync(jhelper.get_model(OPENSTACK_MODEL))
        except ModelNotFoundException:
            LOG.error(f"Expected model {OPENSTACK_MODEL} missing")
            raise click.ClickException("Please run `sunbeam cluster bootstrap` first")

        admin_auth_info = retrieve_admin_credentials(jhelper, OPENSTACK_MODEL)

        tfplan = "demo-setup"
        tfhelper = manifest.get_tfhelper(tfplan)
        try:
            tf_output = tfhelper.output(hide_output=True)
        except TerraformException:
            LOG.debug("Failed to load credentials from terraform", exc_info=True)
            raise click.ClickException(
                "Failed to load user credentials from deployment. See logs for details."
            )

    console.print("Launching an OpenStack instance ... ")
    try:
        conn = openstack.connect(
            auth_url=admin_auth_info.get("OS_AUTH_URL"),
<<<<<<< HEAD
            username=tf_output["OS_USERNAME"],
            password=tf_output["OS_PASSWORD"],
            project_name=tf_output["OS_PROJECT_NAME"],
            user_domain_name=tf_output["OS_USER_DOMAIN_NAME"],
            project_domain_name=tf_output["OS_PROJECT_DOMAIN_NAME"],
=======
            username=tf_output["OS_USERNAME"]["value"],
            password=tf_output["OS_PASSWORD"]["value"],
            project_name=tf_output["OS_PROJECT_NAME"]["value"],
            user_domain_name=tf_output["OS_USER_DOMAIN_NAME"]["value"],
            project_domain_name=tf_output["OS_PROJECT_DOMAIN_NAME"]["value"],
            cacert=admin_auth_info.get("OS_CACERT"),
>>>>>>> 574c6b2c
        )
    except openstack.exceptions.SDKException:
        LOG.error("Could not authenticate to Keystone.")
        raise click.ClickException("Unable to connect to OpenStack")

    with console.status("Checking for SSH key pair ... ") as status:
        key_path = f"{data_location}/{key}"
        status.update("Checking for SSH public key in OpenStack ... ")
        try:
            conn.compute.get_keypair(key)
            console.print(f"Found {key} key in OpenStack!")
        except openstack.exceptions.ResourceNotFound:
            status.update(
                f"No {key} key found in OpenStack. Creating SSH key at {key_path}"
            )
            key_id = conn.compute.create_keypair(name=key)
            with open(key_path, "w", encoding="utf-8") as key_file:
                os.fchmod(key_file.fileno(), 0o600)
                key_file.write(key_id.private_key)

    with console.status("Creating the OpenStack instance ... "):
        try:
            instance_name = name if name else petname.Generate()
            image = conn.compute.find_image(image_name)
            flavor = conn.compute.find_flavor("m1.tiny")
            network = conn.network.find_network(f'{tf_output["OS_USERNAME"]}-network')
            keypair = conn.compute.find_keypair(key)
            server = conn.compute.create_server(
                name=instance_name,
                image_id=image.id,
                flavor_id=flavor.id,
                networks=[{"uuid": network.id}],
                key_name=keypair.name,
            )

            server = conn.compute.wait_for_server(server)
            server_id = server.id
        except openstack.exceptions.SDKException as e:
            LOG.error(f"Instance creation request failed: {e}")
            raise click.ClickException(
                "Unable to request new instance. Please run `sunbeam configure` first."
            )

    with console.status("Allocating IP address to instance ... "):
        try:
            external_network = conn.network.find_network("external-network")
            ip_ = conn.network.create_ip(floating_network_id=external_network.id)
            conn.compute.add_floating_ip_to_server(server_id, ip_.floating_ip_address)
            console.print(
                "Access instance with",
                f"`ssh -i {key_path} ubuntu@{ip_.floating_ip_address}`",
            )
        except openstack.exceptions.SDKException as e:
            LOG.error(f"Error allocating IP address: {e}")
            raise click.ClickException(
                "Could not allocate IP address. Check your configuration."
            )<|MERGE_RESOLUTION|>--- conflicted
+++ resolved
@@ -86,20 +86,12 @@
     try:
         conn = openstack.connect(
             auth_url=admin_auth_info.get("OS_AUTH_URL"),
-<<<<<<< HEAD
             username=tf_output["OS_USERNAME"],
             password=tf_output["OS_PASSWORD"],
             project_name=tf_output["OS_PROJECT_NAME"],
             user_domain_name=tf_output["OS_USER_DOMAIN_NAME"],
             project_domain_name=tf_output["OS_PROJECT_DOMAIN_NAME"],
-=======
-            username=tf_output["OS_USERNAME"]["value"],
-            password=tf_output["OS_PASSWORD"]["value"],
-            project_name=tf_output["OS_PROJECT_NAME"]["value"],
-            user_domain_name=tf_output["OS_USER_DOMAIN_NAME"]["value"],
-            project_domain_name=tf_output["OS_PROJECT_DOMAIN_NAME"]["value"],
             cacert=admin_auth_info.get("OS_CACERT"),
->>>>>>> 574c6b2c
         )
     except openstack.exceptions.SDKException:
         LOG.error("Could not authenticate to Keystone.")
