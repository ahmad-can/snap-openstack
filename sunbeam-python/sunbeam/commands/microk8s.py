--- conflicted
+++ resolved
@@ -91,23 +91,15 @@
 
     def __init__(
         self,
-<<<<<<< HEAD
+        client: Client,
         manifest: Manifest,
-=======
-        client: Client,
-        tfhelper: TerraformHelper,
->>>>>>> ca4b0c78
         jhelper: JujuHelper,
         preseed_file: Optional[Path] = None,
         accept_defaults: bool = False,
     ):
         super().__init__(
-<<<<<<< HEAD
+            client,
             manifest,
-=======
-            client,
-            tfhelper,
->>>>>>> ca4b0c78
             jhelper,
             MICROK8S_CONFIG_KEY,
             APPLICATION,
