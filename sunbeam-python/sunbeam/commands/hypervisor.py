--- conflicted
+++ resolved
@@ -37,11 +37,8 @@
     TimeoutException,
     run_sync,
 )
-<<<<<<< HEAD
+from sunbeam.jobs.manifest import Manifest
 from sunbeam.jobs.steps import AddMachineUnitsStep, DeployMachineApplicationStep
-=======
-from sunbeam.jobs.manifest import Manifest
->>>>>>> b1f78431
 
 LOG = logging.getLogger(__name__)
 CONFIG_KEY = "TerraformVarsHypervisor"
@@ -66,90 +63,25 @@
     ):
         super().__init__(
             client,
-            tfhelper,
+            manifest,
             jhelper,
             CONFIG_KEY,
             APPLICATION,
             model,
+            "hypervisor-plan",
             "Deploy OpenStack Hypervisor",
             "Deploying OpenStack Hypervisor",
         )
-<<<<<<< HEAD
-        self.tfhelper_openstack = tfhelper_openstack
-=======
-        self.manifest = manifest
-        self.jhelper = jhelper
-        self.client = client
-        self.hypervisor_model = CONTROLLER_MODEL.split("/")[-1]
->>>>>>> b1f78431
         self.openstack_model = OPENSTACK_MODEL
-        self.tfplan = "hypervisor-plan"
-
-<<<<<<< HEAD
+
     def extra_tfvars(self) -> dict:
-        openstack_backend_config = self.tfhelper_openstack.backend_config()
+        tfhelper_openstack = self.manifest.get_tfhelper("openstack-plan")
+        openstack_backend_config = tfhelper_openstack.backend_config()
         return {
             "openstack_model": self.openstack_model,
-            "openstack-state-backend": self.tfhelper_openstack.backend,
-            "openstack-state-config": openstack_backend_config,
-        }
-=======
-    def is_skip(self, status: Optional[Status] = None) -> Result:
-        """Determines if the step should be skipped or not.
-
-        :return: ResultType.SKIPPED if the Step should be skipped,
-                ResultType.COMPLETED or ResultType.FAILED otherwise
-        """
-        try:
-            run_sync(self.jhelper.get_application(APPLICATION, MODEL))
-        except ApplicationNotFoundException:
-            return Result(ResultType.COMPLETED)
-
-        return Result(ResultType.SKIPPED)
-
-    def run(self, status: Optional[Status] = None) -> Result:
-        """Apply terraform configuration to deploy hypervisor"""
-        machine_ids = []
-        try:
-            application = run_sync(self.jhelper.get_application(APPLICATION, MODEL))
-            machine_ids.extend(unit.machine.id for unit in application.units)
-        except ApplicationNotFoundException as e:
-            LOG.debug(str(e))
-
-        tfhelper_openstack = self.manifest.get_tfhelper("openstack-plan")
-        openstack_backend_config = tfhelper_openstack.backend_config()
-        extra_tfvars = {
-            "hypervisor_model": self.hypervisor_model,
-            "openstack_model": self.openstack_model,
-            "machine_ids": machine_ids,
             "openstack-state-backend": tfhelper_openstack.backend,
             "openstack-state-config": openstack_backend_config,
         }
-
-        try:
-            self.manifest.update_tfvars_and_apply_tf(
-                tfplan=self.tfplan,
-                tfvar_config=self._CONFIG,
-                override_tfvars=extra_tfvars,
-            )
-        except TerraformException as e:
-            return Result(ResultType.FAILED, str(e))
-
-        # Note(gboutry): application is in state unknown when it's deployed
-        # without units
-        try:
-            run_sync(
-                self.jhelper.wait_application_ready(
-                    APPLICATION,
-                    MODEL,
-                    accepted_status=["active", "unknown"],
-                    timeout=HYPERVISOR_APP_TIMEOUT,
-                )
-            )
-        except TimeoutException as e:
-            LOG.warning(str(e))
-            return Result(ResultType.FAILED, str(e))
->>>>>>> b1f78431
 
     def get_application_timeout(self) -> int:
         return HYPERVISOR_APP_TIMEOUT
