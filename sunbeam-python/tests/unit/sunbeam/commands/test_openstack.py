--- conflicted
+++ resolved
@@ -62,25 +62,17 @@
 
     def setUp(self):
         self.jhelper = AsyncMock()
-<<<<<<< HEAD
         self.manifest = Mock()
-=======
-        self.tfhelper = Mock(path=Path())
         self.client = Mock()
->>>>>>> ca4b0c78
 
     def test_run_pristine_installation(self):
         self.jhelper.get_application.side_effect = ApplicationNotFoundException(
             "not found"
         )
 
-<<<<<<< HEAD
-        step = DeployControlPlaneStep(self.manifest, self.jhelper, TOPOLOGY, DATABASE)
-=======
-        step = DeployControlPlaneStep(
-            self.client, self.tfhelper, self.jhelper, TOPOLOGY, DATABASE
-        )
->>>>>>> ca4b0c78
+        step = DeployControlPlaneStep(
+            self.client, self.manifest, self.jhelper, TOPOLOGY, DATABASE
+        )
         with patch(
             "sunbeam.commands.openstack.read_config",
             Mock(return_value={}),
@@ -90,22 +82,14 @@
         self.manifest.update_tfvars_and_apply_tf.assert_called_once()
         assert result.result_type == ResultType.COMPLETED
 
-<<<<<<< HEAD
-    @patch("sunbeam.commands.openstack.Client")
-    def test_run_tf_apply_failed(self, client):
+    def test_run_tf_apply_failed(self):
         self.manifest.update_tfvars_and_apply_tf.side_effect = TerraformException(
             "apply failed..."
         )
 
-        step = DeployControlPlaneStep(self.manifest, self.jhelper, TOPOLOGY, DATABASE)
-=======
-    def test_run_tf_apply_failed(self):
-        self.tfhelper.apply.side_effect = TerraformException("apply failed...")
-
-        step = DeployControlPlaneStep(
-            self.client, self.tfhelper, self.jhelper, TOPOLOGY, DATABASE
-        )
->>>>>>> ca4b0c78
+        step = DeployControlPlaneStep(
+            self.client, self.manifest, self.jhelper, TOPOLOGY, DATABASE
+        )
         with patch(
             "sunbeam.commands.openstack.read_config",
             Mock(return_value={}),
@@ -119,13 +103,9 @@
     def test_run_waiting_timed_out(self):
         self.jhelper.wait_until_active.side_effect = TimeoutException("timed out")
 
-<<<<<<< HEAD
-        step = DeployControlPlaneStep(self.manifest, self.jhelper, TOPOLOGY, DATABASE)
-=======
-        step = DeployControlPlaneStep(
-            self.client, self.tfhelper, self.jhelper, TOPOLOGY, DATABASE
-        )
->>>>>>> ca4b0c78
+        step = DeployControlPlaneStep(
+            self.client, self.manifest, self.jhelper, TOPOLOGY, DATABASE
+        )
         with patch(
             "sunbeam.commands.openstack.read_config",
             Mock(return_value={}),
@@ -141,13 +121,9 @@
             "Unit in error: placement/0"
         )
 
-<<<<<<< HEAD
-        step = DeployControlPlaneStep(self.manifest, self.jhelper, TOPOLOGY, DATABASE)
-=======
-        step = DeployControlPlaneStep(
-            self.client, self.tfhelper, self.jhelper, TOPOLOGY, DATABASE
-        )
->>>>>>> ca4b0c78
+        step = DeployControlPlaneStep(
+            self.client, self.manifest, self.jhelper, TOPOLOGY, DATABASE
+        )
         with patch(
             "sunbeam.commands.openstack.read_config",
             Mock(return_value={}),
@@ -158,16 +134,10 @@
         assert result.result_type == ResultType.FAILED
         assert result.message == "Unit in error: placement/0"
 
-<<<<<<< HEAD
-    @patch("sunbeam.commands.openstack.Client")
-    def test_is_skip_pristine(self, client):
-        step = DeployControlPlaneStep(self.manifest, self.jhelper, TOPOLOGY, DATABASE)
-=======
     def test_is_skip_pristine(self):
         step = DeployControlPlaneStep(
-            self.client, self.tfhelper, self.jhelper, TOPOLOGY, DATABASE
-        )
->>>>>>> ca4b0c78
+            self.client, self.manifest, self.jhelper, TOPOLOGY, DATABASE
+        )
         with patch(
             "sunbeam.commands.openstack.read_config",
             Mock(side_effect=ConfigItemNotFoundException("not found")),
@@ -176,16 +146,10 @@
 
         assert result.result_type == ResultType.COMPLETED
 
-<<<<<<< HEAD
-    @patch("sunbeam.commands.openstack.Client")
-    def test_is_skip_subsequent_run(self, client):
-        step = DeployControlPlaneStep(self.manifest, self.jhelper, TOPOLOGY, DATABASE)
-=======
     def test_is_skip_subsequent_run(self):
         step = DeployControlPlaneStep(
-            self.client, self.tfhelper, self.jhelper, TOPOLOGY, DATABASE
-        )
->>>>>>> ca4b0c78
+            self.client, self.manifest, self.jhelper, TOPOLOGY, DATABASE
+        )
         with patch(
             "sunbeam.commands.openstack.read_config",
             Mock(return_value={"topology": "single", "database": "single"}),
@@ -194,16 +158,10 @@
 
         assert result.result_type == ResultType.COMPLETED
 
-<<<<<<< HEAD
-    @patch("sunbeam.commands.openstack.Client")
-    def test_is_skip_database_changed(self, client):
-        step = DeployControlPlaneStep(self.manifest, self.jhelper, TOPOLOGY, DATABASE)
-=======
     def test_is_skip_database_changed(self):
         step = DeployControlPlaneStep(
-            self.client, self.tfhelper, self.jhelper, TOPOLOGY, DATABASE
-        )
->>>>>>> ca4b0c78
+            self.client, self.manifest, self.jhelper, TOPOLOGY, DATABASE
+        )
         with patch(
             "sunbeam.commands.openstack.read_config",
             Mock(return_value={"topology": "single", "database": "multi"}),
@@ -237,13 +195,9 @@
             "not found"
         )
 
-<<<<<<< HEAD
-        step = ResizeControlPlaneStep(self.manifest, self.jhelper, "single", False)
-=======
-        step = ResizeControlPlaneStep(
-            self.client, self.tfhelper, self.jhelper, "single", False
-        )
->>>>>>> ca4b0c78
+        step = ResizeControlPlaneStep(
+            self.client, self.manifest, self.jhelper, "single", False
+        )
         result = step.run()
 
         self.manifest.update_tfvars_and_apply_tf.assert_called_once()
@@ -254,13 +208,9 @@
             "apply failed..."
         )
 
-<<<<<<< HEAD
-        step = ResizeControlPlaneStep(self.manifest, self.jhelper, TOPOLOGY, False)
-=======
-        step = ResizeControlPlaneStep(
-            self.client, self.tfhelper, self.jhelper, TOPOLOGY, False
-        )
->>>>>>> ca4b0c78
+        step = ResizeControlPlaneStep(
+            self.client, self.manifest, self.jhelper, TOPOLOGY, False
+        )
         result = step.run()
 
         self.manifest.update_tfvars_and_apply_tf.assert_called_once()
@@ -270,13 +220,9 @@
     def test_run_waiting_timed_out(self):
         self.jhelper.wait_until_active.side_effect = TimeoutException("timed out")
 
-<<<<<<< HEAD
-        step = ResizeControlPlaneStep(self.manifest, self.jhelper, TOPOLOGY, False)
-=======
-        step = ResizeControlPlaneStep(
-            self.client, self.tfhelper, self.jhelper, TOPOLOGY, False
-        )
->>>>>>> ca4b0c78
+        step = ResizeControlPlaneStep(
+            self.client, self.manifest, self.jhelper, TOPOLOGY, False
+        )
         result = step.run()
 
         self.jhelper.wait_until_active.assert_called_once()
@@ -288,13 +234,9 @@
             "Unit in error: placement/0"
         )
 
-<<<<<<< HEAD
-        step = ResizeControlPlaneStep(self.manifest, self.jhelper, TOPOLOGY, False)
-=======
-        step = ResizeControlPlaneStep(
-            self.client, self.tfhelper, self.jhelper, TOPOLOGY, False
-        )
->>>>>>> ca4b0c78
+        step = ResizeControlPlaneStep(
+            self.client, self.manifest, self.jhelper, TOPOLOGY, False
+        )
         result = step.run()
 
         self.jhelper.wait_until_active.assert_called_once()
@@ -302,26 +244,18 @@
         assert result.message == "Unit in error: placement/0"
 
     def test_run_incompatible_topology(self):
-<<<<<<< HEAD
-        step = ResizeControlPlaneStep(self.manifest, self.jhelper, "large", False)
-=======
-        step = ResizeControlPlaneStep(
-            self.client, self.tfhelper, self.jhelper, "large", False
-        )
->>>>>>> ca4b0c78
+        step = ResizeControlPlaneStep(
+            self.client, self.manifest, self.jhelper, "large", False
+        )
         result = step.run()
 
         assert result.result_type == ResultType.FAILED
         assert "Cannot resize control plane to large" in result.message
 
     def test_run_force_incompatible_topology(self):
-<<<<<<< HEAD
-        step = ResizeControlPlaneStep(self.manifest, self.jhelper, "large", True)
-=======
-        step = ResizeControlPlaneStep(
-            self.client, self.tfhelper, self.jhelper, "large", True
-        )
->>>>>>> ca4b0c78
+        step = ResizeControlPlaneStep(
+            self.client, self.manifest, self.jhelper, "large", True
+        )
         result = step.run()
 
         self.jhelper.wait_until_active.assert_called_once()
