--- conflicted
+++ resolved
@@ -630,7 +630,6 @@
         assert not jsh.channel_update_needed("foo/stable", "ba/stable")
 
 
-<<<<<<< HEAD
 class TestJujuActionHelper:
     @patch("sunbeam.core.juju.run_sync")
     def test_get_unit(self, mock_run_sync):
@@ -726,7 +725,8 @@
         "app1": None,
         "app2": None,
     }
-=======
+
+
 @pytest.fixture
 def shared_updater():
     _SharedStatusUpdater_class = Mock()
@@ -734,28 +734,6 @@
     _SharedStatusUpdater_class.return_value = shared_updater
     with patch("sunbeam.core.juju._SharedStatusUpdater", _SharedStatusUpdater_class):
         yield shared_updater
->>>>>>> f57c24a2
-
-
-@pytest.mark.asyncio
-async def test_wait_until_desired_status_for_apps(
-    jhelper: juju.JujuHelper, shared_updater: juju._SharedStatusUpdater
-):
-    _wait_until_status_coroutine = AsyncMock()
-
-    with (
-        patch.object(
-            jhelper, "_wait_until_status_coroutine", _wait_until_status_coroutine
-        ),
-    ):
-        await jhelper.wait_until_desired_status("control-plane", ["app1", "app2"])
-
-        assert _wait_until_status_coroutine.call_count == 2
-        assert _wait_until_status_coroutine.call_args_list == [
-            ((shared_updater, "app1", None, None, {"active"}, None, None),),
-            ((shared_updater, "app2", None, None, {"active"}, None, None),),
-        ]
-        _wait_until_status_coroutine.reset_mock()
 
 
 @pytest.mark.asyncio
